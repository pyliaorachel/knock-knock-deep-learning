--- conflicted
+++ resolved
@@ -1,15 +1,7 @@
 # Knock Knock! Deep Learning
 
-<<<<<<< HEAD
-Source codes for "Knock Knock! Deep Learning" series.
-
-## Content
-
-- [Day 0 / 導讀](https://ithelp.ithome.com.tw/articles/10237004)
-=======
 Content, links, and source codes for the "Knock Knock! Deep Learning" series.
 
 ## Content
 
-Series will begin on Sep 15.
->>>>>>> b6ae4fd4
+- [Day 0 / 導讀](https://ithelp.ithome.com.tw/articles/10237004)